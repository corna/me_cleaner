--- conflicted
+++ resolved
@@ -14,23 +14,10 @@
  * Removes any LZMA-compressed module
  * Corrects the FPT checksum
 
-<<<<<<< HEAD
 Don't forget to power cycle your PC after flashing the modified ME image (power
 off and power on, not just reboot).
 
-Current status:
-
-| Architecture  | Status		|
-|---------------|-----------------------|
-| Nehalem	| DOESN'T WORK (yet)	|
-| Sandy Bridge	| WORKS			|
-| Ivy Bridge	| WORKS			|
-| Haswell	| SHOULD WORK		|
-| Broadwell	| SHOULD WORK		|
-| Skylake	| WORKS		|
+See the current status [in the wiki](https://github.com/corna/me_cleaner/wiki/me_cleaner-status).
 
 Special thanks to Federico Amedeo Izzo for his help during the study of Intel
-ME.
-=======
-See the current status [in the wiki](https://github.com/corna/me_cleaner/wiki/me_cleaner-status).
->>>>>>> 86f9d024
+ME.