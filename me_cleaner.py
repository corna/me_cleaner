--- conflicted
+++ resolved
@@ -14,14 +14,10 @@
 # GNU General Public License for more details.
 #
 
-<<<<<<< HEAD
 """Tool for partial deblobbing of Intel ME/TXE firmware images."""
 
-import sys
-import itertools
-=======
+
 import argparse
->>>>>>> 312ef027
 import binascii
 import hashlib
 import itertools
